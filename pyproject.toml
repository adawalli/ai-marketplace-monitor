[project]
name = "ai-marketplace-monitor"
version = "0.9.6"
description = "An AI-based tool for monitoring facebook marketplace"
<<<<<<< HEAD
authors = [{name = "Bo Peng", email = "ben.bob@gmail.com"}]
=======
authors = [{ name = "Bo Peng", email = "ben.bob@gmail.com" }]
>>>>>>> 978e40e0
readme = "README.md"
requires-python = ">=3.10"
keywords = ["ai-marketplace-monitor"]
classifiers = [
  "Development Status :: 2 - Pre-Alpha",
  "Intended Audience :: Developers",
  "License :: OSI Approved :: GNU Affero General Public License v3",
  "Natural Language :: English",
  "Programming Language :: Python :: 3",
  "Programming Language :: Python :: 3.10",
  "Programming Language :: Python :: 3.11",
  "Programming Language :: Python :: 3.12",
]
dependencies = [
  "typer>=0.15.1,<0.17.0",
  "playwright>=1.41.0",
  "rich>=13.7.0",
  "pushbullet.py>=0.12.0",
  "diskcache>=5.6.3",
  "watchdog>=4.0.0",
  "openai>=1.24.0",
  "parsedatetime>=2.5",
  "humanize>=4.0.0",
  "schedule>=1.2.2",
  "inflect>=7.0.0",
  "pynput>=1.7.0",
  "pillow>=10.0.0",
  "jinja2>=3.0.0",
  "pyparsing>=3.1.0",
  "requests>=2.30.0",
  "CurrencyConverter>=0.18.0",
  "tomli==2.2.1; python_version < '3.11'",
  "safety>=3.5.2",
  "pip-audit>=2.9.0",
]

[project.urls]
Homepage = "https://github.com/BoPeng/ai-marketplace-monitor"
Repository = "https://github.com/BoPeng/ai-marketplace-monitor"
Documentation = "https://ai-marketplace-monitor.readthedocs.io"
"Bug Tracker" = "https://github.com/BoPeng/ai-marketplace-monitor/issues"

[project.scripts]
ai-marketplace-monitor = "ai_marketplace_monitor.cli:app"

[project.optional-dependencies]
dev = [
  "pre-commit>=4.0.1",
  "invoke>=2.2.0",
  "bump2version>=1.0.1",
  "watchdog[watchmedo]>=6.0.0",
  "pip-audit>=2.9.0",
]
test = [
  "pytest>=8.3.3",
  "xdoctest>=1.2.0",
  "coverage[toml]>=7.6.7",
  "pytest-cov>=6.0.0",
  "pytest-playwright>=0.7.0",
]
<<<<<<< HEAD
linters = [
  "isort>=5.13.2,<7.0.0",
  "black>=24.10,<26.0",
  "ruff>=0.9.2,<0.13.0",
]
security = [
  "safety>=3.2.11",
]
typing = [
  "mypy>=1.13.0",
]
docs = [
  "sphinx>=8.1.3",
  "recommonmark>=0.7.1",
]
=======
linters = ["isort>=5.13.2,<7.0.0", "black>=24.10,<26.0", "ruff>=0.9.2,<0.13.0"]
security = ["safety>=3.2.11"]
typing = ["mypy>=1.13.0"]
docs = ["sphinx>=8.1.3", "recommonmark>=0.7.1"]
>>>>>>> 978e40e0

[tool.coverage.paths]
source = ["src", "*/site-packages"]

[tool.coverage.run]
branch = true
source = ["ai_marketplace_monitor"]

[tool.coverage.report]
fail_under = 100
exclude_lines = [
  "pragma: no cover",
  "def __repr__",
  "if self.debug",
  "if settings.DEBUG:",
  "raise AssertionError",
  "raise NotImplementedError",
  "if 0:",
  "if __name__ == __main__:",
]
show_missing = true

[tool.coverage.html]
directory = "htmlcov"

[tool.ruff]
target-version = "py39"
output-format = "full"
line-length = 99
fix = true
extend-exclude = ["docs/*"]

[tool.ruff.lint]
ignore = [
  "ANN202", # **kwargs: Any
  "ANN401",
  "ANN002",
  "ANN003",
  "E722",
  "G004",
  "S311",
  "B017",
  "S106",
  "G003",
  "S101",   # use of assert
  "BLE001", # blank exception
  "C901",   # too complex (function name too long etc)
  "D100",   # docstring
  "D101",   # docstring
  "D102",   # docstring
  "D103",   # docstring
  "D107",   # docstring
  "D415",   # docstring
  "ERA001", # commented code
  "S108",   # use of /tmp
  "S603",   # subprocess.run security
  "S607",   # subprocess.run with relative path
  "E501",   # line too long
  "S112",   # logging try/except/continue
]
select = [
  "E",
  "F",
  "W",   # flake8
  "C",   # mccabe
  "I",   # isort
  "N",   # pep8-naming
  "D",   # flake8-docstrings
  "ANN", # flake8-annotations
  "S",   # flake8-bandit
  "BLE", # flake8-blind-except
  "B",   # flake8-bugbear
  "A",   # flake8-builtins
  "G",   # flake8-logging-format
  "ERA", # eradicate
  "ISC", # flake8-implicit-str-concat
  "RUF", # Ruff-specific rules
]

unfixable = [
  "ERA", # Don't remove commented-out code
]

[tool.ruff.lint.per-file-ignores]
"tests/*" = ["S101"]

[tool.ruff.lint.mccabe]
max-complexity = 10

[tool.ruff.lint.isort]
known-first-party = ["ai_marketplace_monitor"]

[tool.ruff.lint.pydocstyle]
convention = "google"

[tool.isort]
multi_line_output = 3
include_trailing_comma = true
force_grid_wrap = 0
use_parentheses = true
line_length = 99
known_third_party = ["invoke", "nox"]

[tool.black]
line-length = 99
target-version = ["py39"]

[tool.mypy]
warn_return_any = false
warn_unused_configs = true

[[tool.mypy.overrides]]
module = ["pytest.*", "invoke.*", "nox.*"]
allow_redefinition = false
check_untyped_defs = true
ignore_errors = false
ignore_missing_imports = true
implicit_reexport = true
local_partial_types = true
strict_optional = true
strict_equality = true
no_implicit_optional = true
warn_unused_ignores = true
warn_unreachable = true
warn_no_return = true

[build-system]
requires = ["hatchling"]
build-backend = "hatchling.build"<|MERGE_RESOLUTION|>--- conflicted
+++ resolved
@@ -1,13 +1,9 @@
 [project]
+readme = "README.md"
 name = "ai-marketplace-monitor"
 version = "0.9.6"
 description = "An AI-based tool for monitoring facebook marketplace"
-<<<<<<< HEAD
-authors = [{name = "Bo Peng", email = "ben.bob@gmail.com"}]
-=======
 authors = [{ name = "Bo Peng", email = "ben.bob@gmail.com" }]
->>>>>>> 978e40e0
-readme = "README.md"
 requires-python = ">=3.10"
 keywords = ["ai-marketplace-monitor"]
 classifiers = [
@@ -67,28 +63,10 @@
   "pytest-cov>=6.0.0",
   "pytest-playwright>=0.7.0",
 ]
-<<<<<<< HEAD
-linters = [
-  "isort>=5.13.2,<7.0.0",
-  "black>=24.10,<26.0",
-  "ruff>=0.9.2,<0.13.0",
-]
-security = [
-  "safety>=3.2.11",
-]
-typing = [
-  "mypy>=1.13.0",
-]
-docs = [
-  "sphinx>=8.1.3",
-  "recommonmark>=0.7.1",
-]
-=======
 linters = ["isort>=5.13.2,<7.0.0", "black>=24.10,<26.0", "ruff>=0.9.2,<0.13.0"]
 security = ["safety>=3.2.11"]
 typing = ["mypy>=1.13.0"]
 docs = ["sphinx>=8.1.3", "recommonmark>=0.7.1"]
->>>>>>> 978e40e0
 
 [tool.coverage.paths]
 source = ["src", "*/site-packages"]
