![AI Marketplace Monitor](docs/AIMM_neutral.png)

<div align="center">

[![PyPI - Version](https://img.shields.io/pypi/v/ai-marketplace-monitor.svg)](https://pypi.python.org/pypi/ai-marketplace-monitor)
[![PyPI - Python Version](https://img.shields.io/pypi/pyversions/ai-marketplace-monitor.svg)](https://pypi.python.org/pypi/ai-marketplace-monitor)
[![Tests](https://github.com/BoPeng/ai-marketplace-monitor/workflows/tests/badge.svg)](https://github.com/BoPeng/ai-marketplace-monitor/actions?workflow=tests)
[![Codecov](https://codecov.io/gh/BoPeng/ai-marketplace-monitor/branch/main/graph/badge.svg)](https://codecov.io/gh/BoPeng/ai-marketplace-monitor)
[![Read the Docs](https://readthedocs.org/projects/ai-marketplace-monitor/badge/)](https://ai-marketplace-monitor.readthedocs.io/)
[![PyPI - License](https://img.shields.io/pypi/l/ai-marketplace-monitor.svg)](https://pypi.python.org/pypi/ai-marketplace-monitor)

[![Black](https://img.shields.io/badge/code%20style-black-000000.svg)](https://github.com/psf/black)
[![pre-commit](https://img.shields.io/badge/pre--commit-enabled-brightgreen?logo=pre-commit&logoColor=white)](https://github.com/pre-commit/pre-commit)
[![Contributor Covenant](https://img.shields.io/badge/Contributor%20Covenant-2.1-4baaaa.svg)](https://www.contributor-covenant.org/version/2/1/code_of_conduct/)

</div>

An intelligent tool that monitors Facebook Marketplace listings using AI to help you find the best deals. Get instant notifications when items matching your criteria are posted, with AI-powered analysis of each listing.

![Search In Action](docs/search_in_action.png)

Example notification from PushBullet:

```
Found 1 new gopro from facebook
[Great deal (5)] Go Pro hero 12
$180, Houston, TX
https://facebook.com/marketplace/item/1234567890
AI: Great deal; A well-priced, well-maintained camera meets all search criteria, with extra battery and charger.
```

**Table of content:**

- [✨ Key Features](#-key-features)
- [Usage](#usage)
  - [Before the prerequisites](#before-the-prerequisites)
  - [Prerequisites](#prerequisites)
  - [Installation](#installation)
  - [Set up a notification method (optional)](#set-up-a-notification-method-optional)
  - [Sign up with an AI service or build your own (optional)](#sign-up-with-an-ai-service-or-build-your-own-optional)
  - [Configuration](#configuration)
  - [Run the program](#run-the-program)
  - [Updating search](#updating-search)
  - [Cost of operations](#cost-of-operations)
- [Advanced features](#advanced-features)
  - [Setting up email notification](#setting-up-email-notification)
  - [Setting Up PushOver Notifications](#setting-up-pushover-notifications)
  - [Adjust prompt and notification level](#adjust-prompt-and-notification-level)
  - [Advanced Keyword-based filters](#advanced-keyword-based-filters)
  - [Searching multiple cities and regions](#searching-multiple-cities-and-regions)
  - [Searching across regions with different currencies](#searching-across-regions-with-different-currencies)
  - [Support for non-English languages](#support-for-non-english-languages)
  - [Check individual listing](#check-individual-listing)
  - [Multiple marketplaces](#multiple-marketplaces)
  - [First and subsequent searches](#first-and-subsequent-searches)
  - [Showing statistics](#showing-statistics)
  - [Self-hosted Ollama Model](#self-hosted-ollama-model)
  - [Cache Management](#cache-management)
  - [Support for different layouts of facebook listings](#support-for-different-layouts-of-facebook-listings)
  - [Searching Anonymously with a Proxy Server](#searching-anonymously-with-a-proxy-server)
- [Contributing](#contributing)
- [License](#license)
- [Support](#support)
- [Credits](#credits)

## ✨ Key Features

🔍 **Smart Search**

- Search multiple products using keywords
- Filter by price and location
- Exclude irrelevant results and spammers
- Support for different Facebook Marketplace layouts

🤖 **AI-Powered**

- Intelligent listing evaluation
- Smart recommendations
- Multiple AI service providers supported
- Self-hosted model option (Ollama)

📱 **Notifications**

- PushBullet, PushOver, or Ntfy notifications
- HTML email notifications with images
- Customizable notification levels
- Repeated notification options

🌎 **Location Support**

- Multi-city search
- Pre-defined regions (USA, Canada, etc.)
- Customizable search radius
- Flexible seller location filtering

## Usage

### Before the prerequisites

_AI Marketplace Monitor_ is a tool designed to assist users in monitoring online marketplaces, with a focus on leveraging AI technologies to filter out spam and irrelevant listings. **This project was developed for personal, hobbyist use only**.

However, it is crucial to understand that **Facebook's [EULA](https://www.facebook.com/terms/)** explicitly prohibits the use of automated tools to collect or access data without prior authorization:

> You may not access or collect data from our Products using automated means (without our prior permission) or attempt to access data you do not have permission to access, regardless of whether such automated access or collection is undertaken while logged-in to a Facebook account.

By using _AI Marketplace Monitor_, you acknowledge and agree that **you are solely responsible for ensuring compliance with Facebook’s (Meta’s) terms of service, as well as any applicable laws and regulations**. If you intend to use this tool — particularly for commercial or for-profit purposes — you **must** obtain explicit permission from Meta (and any other marketplaces that this tool may support in the future) before proceeding.

Unauthorized use of this tool may result in account suspension, legal consequences, or other penalties. **The developers and contributors of _AI Marketplace Monitor_ disclaim any liability for misuse, violations of platform policies, or any resulting consequences**. Use this tool at your own risk and ensure compliance with relevant terms and regulations before deployment.

### Prerequisites

- Python 3.x installed.
- Internet connection

### Installation

Install the program by

```sh
pip install ai-marketplace-monitor
```

Install a browser for Playwright using the command:

```sh
playwright install
```

### Set up a notification method (optional)

If you would like to receive notification from your phone via PushBullet

- Sign up for [PushBullet](https://www.pushbullet.com/), [PushOver](https://pushover.net/) or [Ntfy](https://ntfy.sh/)
- Install the app on your phone
- Go to the respective website and obtain necessary token(s)

If you would like to receive email notification, obtain relevant SMTP settings from your email provider. See [Setting up email notification](#setting-up-email-notification) for details.

### Sign up with an AI service or build your own (optional)

You can sign up for an AI service (e.g. [OpenAI](https://openai.com/) and [DeepSeek](https://www.deepseek.com/)) by

- Sign up for an account
- Go to the API keys section of your profile, generate a new API key, and copy it

You can also connect to any other AI service that provides an OpenAI compatible API, or host your own large language model using Ollama (see [Self-hosted Ollama Model](#self-hosted-ollama-model) for details.)

### Configuration

One or more configuration file in [TOML format](https://toml.io/en/) is needed. The following example ([`minimal_config.toml`](docs/minimal_config.toml)) shows the absolute minimal number of options, namely which city you are searching in, what item you are searching for, and how you get notified with matching listings.

```toml
[marketplace.facebook]
search_city = 'houston'

[item.name]
search_phrases = 'Go Pro Hero 11'

[user.user1]
pushbullet_token = 'xxxxxxxxxxxxxxxxxxxxxxxxxxxxxxxxx'
```

The configuration file needs to be put as `$HOME/.ai-marketplace-monitor/config.toml`, or be specified via option `--config`.

A more realistic example using openAI would be

```toml
[ai.openai]
api_key = 'xxxxxxxxxxxxxxxxxxxxxxxxxxxxxxxxxxxxxxxxxxxxxxxxxxx'

[marketplace.facebook]
search_city = 'houston'
username = 'your@email.com'
seller_locations = [
    "sugar land",
    "stafford",
    "missouri city",
    "pearland"
]

[item.name]
search_phrases = 'Go Pro Hero 11'
description = '''A new or used Go Pro version 11, 12 or 13 in
    good condition. No other brand of camera is acceptable.
    Please exclude sellers who offer shipping or asks to
    purchase the item from his website.'''
keywords = "('Go Pro' OR gopro) AND (11 OR 12 OR 13)"
min_price = 100
max_price = 200

[item.name2]
search_phrases = 'something rare'
description = '''A rare item that has to be searched nationwide and be shipped.
    listings from any location are acceptable.'''
search_region = 'usa'
delivery_method = 'shipping'
seller_locations = []

[user.user1]
email = 'you@gmail.com'
smtp_password = 'xxxxxxxxxxxxxxxx'
```

For a complete list of options, please see the [configuration documentation](docs/README.md).

### Run the program

```sh
ai-marketplace-monitor
```

or use option `--config` for a non-standard configuration file.

Use `Ctrl-C` to terminate the program.

**NOTE**

1. You need to keep the terminal running to allow the program to run indefinitely.
2. You will see a browser firing up. **You may need to manually enter username and/or password (if unspecified in config file), and answer any prompt (e.g. CAPTCHA) to login**. You may want to click "OK" to save the password, etc.
3. If you fail to login to facebook, _AI Marketplace Monitor_ will continue to operate. However, Facebook will not be able to provide results related to your user profile and will display a login screen over all search pages.

### Updating search

It is recommended that you **check the log messages and make sure that it includes and excludes listings as expected**. Modify the configuration file to update search criteria if needed. The program will detect changes and restart the search automatically.

### Cost of operations

1. **Licensing Costs**: None.
2. **External Service Costs**: Usage-dependent costs for notification services (e.g., PushBullet, SMTP) and AI platforms (e.g., OpenAI, DeepSeek).
3. **Infrastructure Costs**: Requires a PC, server, or cloud hosting (e.g., AWS t3.micro at ~$10/month) for 24/7 operation.
4. **Maintenance and Support**: Open-source support via GitHub; Active subscribers to our Pro or Business Plans get priority email support.

## Advanced features

### Setting up email notification

To send email notifications, you need to specify recipient email addresses in the `email` of a `user` or a notification setting. You can configure multiple users with individual or multiple email addresses like this:

```toml
[user.user1]
email = 'user1@gmail.com'

[user.user2]
email = ['user2@gmail.com', 'user2@outlook.com']
```

An SMTP server is required for sending emails, for which you will need to know `smtp_server`, `smtp_port`, `smtp_username` and `smtp_password`. Generally speaking, you will need to create a notification section with the information obtained from your email service provider.

```toml
[notification.myprovider]
smtp_username = 'username@EMAIL.COM' # default to email
smtp_server = 'smtp.EMAIL.COM'       # default to smtp.EMAIL.COM
smtp_port = 587                      # default for most providers
smtp_password = 'mypassword'
```

`ai-marketplace-monitor` will try to use `email` if `smtp_username` is unspecified, and determine `smtp_username` and `smtp_server` automatically from the sender email address. For example, your Gmail setup could be as simple as:

```toml
[notification.gmail]
smtp_password = 'abcdefghijklmnop'
```

You can specify `smtp_password` directly in the `user` section if you are not sharing the `notification` setting with other users.

```toml
[user.me]
email = 'myemail@gmail.com'
smtp_password = 'abcdefghijklmnop'
```

**Note:**

- **Gmail Users**; Your will need to create a separate app password for your Google account as `smtp_password`.
- **Commercial Users**: If you are a subscriber to our Pro or Business Plans, detailed instructions on configuring the SMTP service we provide will be sent to you via email.

### Setting Up PushOver Notifications

To enable PushOver notifications, follow these steps:

1. **Install the PushOver app** on your mobile device.
2. **Create a PushOver account** at [pushover.net](https://pushover.net). After registration, you will find your **User Key** labeled as `Your User Key` — this is your `pushover_user_key`.
3. **Create a new application** (you can name it `AIMarketplaceMonitor`). After creation, you will receive an **API Token/Key**, referred to as `pushover_api_token`.

Once you have both the user key and API token, add them to your configuration file using one of the following formats:

**Option 1: Embed directly under your user profile**

```toml
[user.me]
pushover_user_key = 'xxxxxxxxxxxxxxxxxxxxxxxxxxxxxx'
pushover_api_token = 'xxxxxxxxxxxxxxxxxxxxxxxxxxxxxx'
```

**Option 2: Use a dedicated notification section**

```toml
[notification.pushover]
pushover_user_key = 'xxxxxxxxxxxxxxxxxxxxxxxxxxxxxx'
pushover_api_token = 'xxxxxxxxxxxxxxxxxxxxxxxxxxxxxx'

[user.me]
notify_with = 'pushover'
```

<<<<<<< HEAD
By default, notifications include only the **title**, **price**, **location**, and **AI-generated comments** (if enabled).
To include the **listing description**, you can add the `with_description` option to your config.
=======
By default, notifications include the **title**, **price**, **location**, **description**, and **AI-generated comments** (if enabled). To exclude or limit the length of the **listing description**, you can add the `with_description` option to your config.
>>>>>>> fb56fa02

You can set `with_description` to:

- `True` — to include the **full description**.
- `False` — to exclude the description (default behavior).
- A **number** — to include only the **first N characters** of the description.

For example:

```toml
[user.me]
pushover_user_key = 'xxxxxxxxxxxxxxxxxxxxxxxxxxxxxx'
pushover_api_token = 'xxxxxxxxxxxxxxxxxxxxxxxxxxxxxx'
with_description = 100
```

This will include up to the first 100 characters of each listing's description in your notifications.

### Adjust prompt and notification level

_ai-marketplace-monitor_ asks AI services to evaluate listings against the criteria that you specify with prompts in four parts:

Part 1: buyer intent

```
A user wants to buy a ... with search phrase ... description ..., price range ...,
with keywords .... and exclude ...
```

Part 2: listing details

```
The user found a listing titled ... priced at ..., located ... posted at ...
with description ...
```

Part 3: instruction to AI

```
Evaluate how well this listing matches the user's criteria. Assess the description,
MSRP, model year, condition, and seller's credibility.
```

Part 4: rating instructions

```
Rate from 1 to 5 based on the following:

1 - No match: Missing key details, wrong category/brand, or suspicious activity (e.g., external links).
2 - Potential match: Lacks essential info (e.g., condition, brand, or model); needs clarification.
3 - Poor match: Some mismatches or missing details; acceptable but not ideal.
4 - Good match: Mostly meets criteria with clear, relevant details.
5 - Great deal: Fully matches criteria, with excellent condition or price.

Conclude with:
"Rating [1-5]: [summary]"
where [1-5] is the rating and [summary] is a brief recommendation (max 30 words)."
```

Depending on your specific needs, you can replace part 3 and part 4 of the prompt with options `prompt` and `rating_prompt`, and add an extra prompt before rating prompt with option `extra_prompt`. These options can be specified at the `marketplace` and `item` levels, with the latter overriding the former.

For example, you can add

```toml
[marketplace.facebook]
extra_prompt = """Exclude any listing that recommend visiting an external website \
   for purchase."""
```

to describe suspicious listings in a marketplace, and

```toml
[item.ipadpro]
prompt = """Find market value for listing on market places like Ebay \
    or Facebook marketplace and compare the price of the listing, considering \
    the description, selling price, model year, condition, and seller's \
    credibility. Evaluate how well this listing matches the user's criteria.
  """
```

With these settings, the part 3 of the prompt for item `ipadpro` will be replaced
with `prompt` for `item.ipadpro` and the `extra_prompt` from `marketplace.facebook`.

When AI services are used, the program by default notifies you of all listing with a rating of 3 or higher. You can change this behavior by setting for example

```toml
rating = 4
```

to see only listings that match your criteria well. Note that all listings after non-AI-based filtering will be returned if no AI service is specified or non-functional.

### Advanced Keyword-based filters

Options `keywords` and `antikeywords` are used to filter listings according to specified keywords. In the simplest form, these options support a single string. For example,

```toml
keywords = 'drone'
antikeywords = 'Parrot'
```

will select all listings with `drone` in title or description, and `Parrot` not in title or description. You can use multiple keywords and operators `AND`, `OR`, and `NOT` in the parameter. For example

```toml
keywords = 'DJI AND drone'
```

looks for listings with both `DJI` and `drone` in title or description.

If you have multiple keywords specified in a list, they are by default joint by `OR`. That is to say,

```toml
keywords = ['drone', 'DJI', 'Orqa']
antikeywords = ['Parrot', 'Autel']
```

is equivalent to

```toml
keywords = 'drone OR DJI OR Orqa'
antikeywords = 'Parrot OR Autel'
```

which means selecting listings that contains `drone` or `DJI` or `Orga` in title or description, but exclude those listings with `Parrot` or `Autel` in title or description.

These criteria will however, not exclude listings for a `DJI Camera`. If you would like to make sure that `drone` is selected, you can use

```toml
keywords = 'drone AND (DJI OR Orqa)'
antikeywords = 'Parrot OR Autel'
```

If you have special characters and spaces in your keywords, you will need to quote them, such as

```toml
keywords = '("Go Pro" OR gopro) AND HERO'
```

**NOTE**:

1. A list of logical operations are allowed, and they are assumed to be joint by `OR`. For example, `['gopro AND (11 or 12)', 'DJI AND OSMO']` searches for either a gopro version 11 or 12, or a DJI COMO camera.
2. You can construct very complex logical operations using `AND`, `OR` and `NOT`, but it is usually recommended to use simple keyword-based filtering and let AI handle more subtle selection criteria.

### Searching multiple cities and regions

`search_city` is the name, sometimes numbers, used by Facebook marketplace to represent a city. To get the value of `search_city` for your region, visit facebook marketplace, perform a search, and the city should be the name after `marketplace` (e.g. `XXXXX` in a URL like `https://www.facebook.com/marketplace/XXXXX/search?query=YYYY`).

Multiple searches will be performed if multiple cities are provided to option `search_city`. You can also specify `seller_locations` to limit the location of sellers. These locations are names of cities as displayed on the listing pages.

```toml
[item.name]
search_city = ['city1', 'city2']
seller_locations = ['city1', 'city2', 'city3', 'city4']
```

You can also increase the radius of search using

```toml
[item.name]
search_city = ['city1', 'city2']
radius = 50
```

However, if you would like to search for a larger region (e.g. the USA), it is much easier to define `region`s with a list of `search_city` and large `radius`.

_ai-marketplace-monitor_ defines the following regions in its system
[config.toml](https://github.com/BoPeng/ai-marketplace-monitor/blob/main/src/ai_marketplace_monitor/config.toml):

- `usa` for USA (without AK or HI), with currency `USD`
- `usa_full` for USA, with currency `USD`
- `can` for Canada, with currency `CAD`
- `mex` for Mexico, with currency `MXN`
- `bra` for Brazil, with currency `BRL`
- `arg` for Argentina, with currency `ARS`
- `aus` for Australia, with currency `AUD`
- `aus_miles` for Australia using 500 miles radius, with currency `AUD`
- `nzl` for New Zealand, with currency `NZD`
- `ind` for India, with currency `INR`
- `gbr` for United Kingdom, with currency `GBP`
- `fra` for France, with currency `EUR`
- `spa` for Spain, with currency `EUR`

Now, if you would like to search an item across the US, you can

```toml
[item.name]
search_region = 'usa'
seller_locations = []
delivery_method = 'shipping'
```

Under the hood, _ai-marketplace-monitor_ will simply replace `search_region` with corresponding pre-defined `search_city`, `radius`, and `currency`. Note that `seller_locations` does not make sense and need to be set to empty for region-based search, and it makes sense to limit the search to listings that offer shipping.

### Searching across regions with different currencies

_AI Marketplace Monitor_ does not enforce any specific currency format for price filters. It assumes that the `min_price` and `max_price` values are provided in the currency commonly used in the specified `search_city`. For example, in the configurations below:

```toml
[item.item1]
min_price = 100
search_city = 'newyork' # for demonstration only, city name for newyork might differ
```

```toml
[item.item1]
min_price = 100
search_city = 'paris' # for demonstration only, city name for paris might differ
```

The `min_price` is interpreted as 100 `USD` for New York and 100 `EUR` for Paris, based on the typical local currency of each city.

If you perform a search across cities that use different currencies, you can explicitly define the currencies using the `currency` option:

```toml
[item.item1]
min_price = '100 USD'
search_city = ['paris', 'newyork']
currency = ['EUR', 'USD']
```

In this example, the system will perform two searches and convert the `min_price` of `100` `USD` into the equivalent amount in `EUR` when searching `item1` around Paris, using historical exchange rates provided by the [Currency Converter](https://pypi.org/project/CurrencyConverter/) package.

All pre-defined regions has a defined `currency` (see [Searching multiple cities and regions](#searching-multiple-cities-and-regions) for details). If you would like to search across regions with different currencies, you can

```toml
[item.item1]
min_price = '100 EUR'
search_region = ['fra', 'gbr']
```

and _AI Marketplace Monitor_ will automatically convert `100 EUR` to `GBP` when searching United Kingdom.

Note:

1. The following currency codes are supported: `USD`, `JPY`, `BGN`, `CYP`, `EUR`, `CZK`, `DKK`, `EEK`, `GBP`, `HUF`, `LTL`, `LVL`, `MTL`, `PLN`, `ROL`, `RON`, `SEK`, `SIT`, `SKK`, `CHF`, `ISK`, `NOK`, `HRK`, `RUB`, `TRL`, `TRY`, `AUD`, `BRL`, `CAD`, `CNY`, `HKD`, `IDR`, `ILS`, `INR`, `KRW`, `MXN`, `MYR`, `NZD`, `PHP`, `SGD`, `THB`, `ZAR`, and `ARS`.
   Note: `ARS` (Argentine Peso) is included for completeness, but conversion support is not currently available.
2. Currency conversion only occurs if:
   - `currency` values are explicitly defined.
   - The currencies differ between cities or differ from the currency used in `min_price` / `max_price`.
3. Conversion rates are intended for basic filtering and may not reflect real-time market values. In some cases, converted `min_price` and `max_price` values may round down to zero (e.g. converting `100 JPY` to `USD`).

### Support for non-English languages

_AI Marketplace Monitor_ relies on specific keywords from webpages to extract relevant information. For example, it looks for words following `Condition` to determine the condition of an item. If your account is set to another language, _AI Marketplace Monitor_ will be unable to extract the relevant information. That is to say, if you see rampant error messages like

```
Failed to get details of listing https://www.facebook.com/marketplace/item/12121212121212121212
The listing might be missing key information (e.g. seller) or not in English.
Please add option language to your marketplace configuration is the latter is the case.
See https://github.com/BoPeng/ai-marketplace-monitor?tab=readme-ov-file#support-for-non-english-languages for details.
```

you will need to check `Setting -> Language` settings of your facebook account,
and let _AI Marketplace Monitor_ use the same language.

Currently, _AI Marketplace Monitor_ supports the following languages

- `es`: Spanish
- `zh`: Chinese

If your language is not defined, you will need to define your own [`translation` section](docs/README.md#translators) in your configuration file, following a format used by existing translators defined in [config.toml](https://github.com/BoPeng/ai-marketplace-monitor/blob/main/src/ai_marketplace_monitor/config.toml). This can be done by

1. Add a section to your configuration file, by copying one example from the system translators, for example,

```toml
[translator.LAN]
locale = "Your REGION"
"About this vehicle" = "Descripción del vendedor"
"Seller's description" = "Información sobre este vehículo"
"Collection of Marketplace items" = "Colección de artículos de Marketplace"
"Condition" = "Estado"
"Details" = "Detalles"
"Location is approximate" = "La ubicación es aproximada"
"Description" = "Descripción"
```

2. Find example listings (from for example [here](https://github.com/BoPeng/ai-marketplace-monitor/issues/29#issuecomment-2632057196)), locate the relevant words, and update the section. You can switch between different langauges (Facebook -> Settings -> Language) and see the location of the English version.

3. After you have completed the translation, add `language="LAN"` to the `marketplace` section as follows:

```toml
[translation.LAN]
"Condition" = "Condition in your LAN"
"Details" = "Details in your LAN"
...
```

in your configuration file, then add `language="LAN"` to the `marketplace` section as follows:

```toml
[marketplace.facebook]
language = "LAN"
```

It would be very helpful for other users of _AI Marketplace Monitor_ if you could contribute your dictionary to this project by creating a pull request or simply creating a ticket with your translations.

### Check individual listing

If you ever wonder why a listing was excluded, or just want to check a listing against your configuration, you can get the URL (or the item ID) of the listing, and run

```sh
ai-marketplace-monitor --check your-url
```

If you have multiple items specified in your config file, _ai-marketplace-monitor_ will check the product against the configuration of all of them. If you know the _name_ of the item in your config file, you can let the program only check the configuration of this particular item.

```sh
ai-marketplace-monitor --check your-url --for item_name
```

Option `--check` will load the details of the item from the cache if it was previously examined. Otherwise a browser will be started to retrieve the page.

Another way to check individual IDs is to enter interactive mode when the _ai-marketplace-monitor_ is running. If you press `Esc`, then confirm with `c` when prompted, you can enter the `URL` and `item_name` interactively and check the URL. Enter `exit` to exit the interactive session after you are done. However, using this method requires OS to allow the program to monitor your keyboard. It would not work on a terminal accessed through SSH, and you have to allow the terminal that you use to run _ai-marketplace-monitor_ to monitor keyboard from the _Privacy and Security_ settings on MacOS.

### Multiple marketplaces

Although facebook is currently the only supported marketplace, you can create multiple marketplaces such as`marketplace.city1` and `marketplace.city2` with different options such as `search_city`, `search_region`, `seller_locations`, and `notify`. You will need to add options like `marketplace='city1'` in the items section to link these items to the right marketplace.

For example

```toml
[marketplace.facebook]
search_city = 'houston'
seller_locations = ['houston', 'sugarland']

[marketplace.nationwide]
search_region = 'usa'
seller_location = []
delivery_method = 'shipping'

[item.default_item]
search_phrases = 'local item for default market "facebook"'

[item.rare_item1]
marketplace = 'nationwide'
search_phrases = 'rare item1'

[item.rare_item2]
marketplace = 'nationwide'
search_phrases = 'rare item2'
```

If no `marketplace` is defined for an item, it will use the first defined marketplace, which is `houston` in this example.

### First and subsequent searches

A list of two values can be specified for options `rating`, `availability`, `date_listed`, and `delivery_method`, with the first one used for the first search, and second one used for the rest of searches. This allows the use of different search strategies for first and subsequent searches. For example, an initial more lenient search for all listings followed by searches for only new listings can be specified as

```
rating = [2, 4]
availability = ["all", "in"]
date_listed = ["all", "last 24 hours"]
```

### Showing statistics

_ai-marketplace-monitor_ shows statistics such as the number of pages searched, number of listings examined and excluded, number of matching lists found and number of users notified when you exit the program. If you would like to see the statistics during monitoring, press `Esc` and wait till the current search to end.

Counters are persistent across program runs. If you would like to reset the counters, use

```
ai-marketplace-monitor --clear-cache counters
```

### Self-hosted Ollama Model

If you have access to a decent machine and prefer not to pay for AI services from OpenAI or other vendors. You can opt to install Ollama locally and access it using the `provider = "ollama"`. If you have ollama on your local host, you can use

```
[ai.ollama]
base_url = "http://localhost:11434/v1"
model = "deepseek-r1:14b"
timeout = 120
```

Note that

1. Depending on your hardware configuration, you can choose any of the models listed [here](https://ollama.com/search). The default model is `deepseek-r1:14b` becaue it appears to work better than `llama-3.1:8b`.
2. You need to `pull` the model before you can use it.

### Cache Management

_ai-marketplace-monitor_ caches listing details, ai inquiries, and user notifications to avoid repeated queries to marketplaces, AI services, and repeated notification. If for any reason you would like to clear the cache, you can use commands such as

```
ai-marketplace-monitor --clear-cache listing-details
```

to clear the cache. The following cache types are supported

- `listing-details`
- `ai-inquiries`
- `user-notification`
- `counters`

`--clear-cache all` is also possible but not recommended.

### Support for different layouts of facebook listings

Facebook marketplace supports a wide variety of products and use different layouts for them. _ai_marketplace_monitor_ can extract description from common listings such as household items and automobiles, but you may encounter items that this program cannot handle.

Although I certainly do not have the bandwidth to support all possible layouts, I have listed detailed steps on how to debug and resolve the issue on [issue 29](https://github.com/BoPeng/ai-marketplace-monitor/issues/29).

### Searching Anonymously with a Proxy Server

You can search Facebook Marketplace anonymously by disabling login,

- Do not provide a `username` or `password` in the `facebook` section
- (optional) Set `login_wait_time = 0` to stop waiting for login
- (optional) Use the `--headless` command line option to run `ai-marketplace-monitor` without a browser window.

If you would like to use a proxy server, you can

- Sign up for a VPN or proxy service.
- Configure the proxy settings in the `monitor` section of your configuration file as follows

```toml
[monitor]
proxy_server = '${PROXY_SERVER}'
proxy_username = '${PROXY_USERNAME}'
proxy_password = '${PROXY_PASSWORD}'
```

Replace `${PROXY_SERVER}`, `${PROXY_USERNAME}`, and `${PROXY_PASSWORD}` with your proxy service details, or setting the corresponding environment variables.

## Contributing

Contributions are welcome! Here are some ways you can contribute:

- 🐛 Report bugs and issues
- 💡 Suggest new features
- 🔧 Submit pull requests
- 📚 Improve documentation
- 🏪 Add support for new marketplaces
- 🌍 Add support for new regions and languages
- 🤖 Add support for new AI providers
- 📱 Add new notification methods

Please read our [Contributing Guidelines](CONTRIBUTING.md) before submitting a Pull Request.

## License

This project is licensed under the **Affero General Public License (AGPL)**. For the full terms and conditions, please refer to the official [GNU AGPL v3](https://www.gnu.org/licenses/agpl-3.0.en.html).

## Support

We provide multiple ways to access support and contribute to AI Marketplace Monitor:

- 📖 [Documentation](https://github.com/BoPeng/ai-marketplace-monitor/blob/main/docs/README.md) Explore comprehensive guides and instructions.
- 🤝 [Discussions](https://github.com/BoPeng/ai-marketplace-monitor/discussions): Connect with the community, ask questions, and exchange ideas.
- 🐛 [Issues](https://github.com/BoPeng/ai-marketplace-monitor/issues): Report bugs or suggest new features to help improve the project.
- 💖 [Become a sponsor](https://github.com/sponsors/BoPeng): Support the development and maintenance of this tool. Any contribution, no matter how small, is deeply appreciated.
- 💰 [Donate via PayPal](https://www.paypal.com/donate/?hosted_button_id=3WT5JPQ2793BN): Prefer private support? Consider donating via PayPal.

**Important Note:**

Due to time constraints, answering individual inquiries about _AI Marketplace Monitor_ on a one-on-one basis is not scalable. While I enjoy engaging on platforms like Reddit, GitHub, and email, I am generally unable to respond to personal emails or direct messages unless:

- You are a sponsor or donor.
- Your inquiry is related to business opportunities.

I greatly appreciate your understanding. To help expedite responses, please remember to mention your **sponsor or donation status** when contacting me.

## Credits

- Some of the code was copied from [facebook-marketplace-scraper](https://github.com/passivebot/facebook-marketplace-scraper).
- Region definitions were copied from [facebook-marketplace-nationwide](https://github.com/gmoz22/facebook-marketplace-nationwide/), which is released under an MIT license as of Jan 2025.
- This package was created with [Cookiecutter](https://github.com/cookiecutter/cookiecutter) and the [cookiecutter-modern-pypackage](https://github.com/fedejaure/cookiecutter-modern-pypackage) project template.<|MERGE_RESOLUTION|>--- conflicted
+++ resolved
@@ -303,12 +303,7 @@
 notify_with = 'pushover'
 ```
 
-<<<<<<< HEAD
-By default, notifications include only the **title**, **price**, **location**, and **AI-generated comments** (if enabled).
-To include the **listing description**, you can add the `with_description` option to your config.
-=======
 By default, notifications include the **title**, **price**, **location**, **description**, and **AI-generated comments** (if enabled). To exclude or limit the length of the **listing description**, you can add the `with_description` option to your config.
->>>>>>> fb56fa02
 
 You can set `with_description` to:
 
